--- conflicted
+++ resolved
@@ -226,18 +226,12 @@
     else:
         # Step 8
         # Find feasible path of length 2 in D(graph, matching)
-<<<<<<< HEAD
         path = find_feasible_path_of_length_2(graph, matching)
-=======
-        path = _find_feaseable_two_edge_path(graph=graph, matching=matching)
-
->>>>>>> 0d209ef2
         if not path:
             return
         (first, second, third) = path
 
         # Construct M'
-<<<<<<< HEAD
         if first in matching.keys():
             matching_prime = matching.copy()
             del matching_prime[first]
@@ -248,25 +242,12 @@
             del matching_prime[second]
             matching_prime[second] = third
             edge = (second, third)
-=======
-        # Exchange the direction of the path left1 -> right -> left2
-        # to left1 <- right <- left2 in the new matching
-        matching_prime = matching.copy()
-        del matching_prime[path[0]]
-        matching_prime[path[2]] = path[1]
->>>>>>> 0d209ef2
 
         assert matching_prime != matching
         yield matching_prime
 
-<<<<<<< HEAD
-        # Construct G+(e) and G-(e)
-=======
-        edge = (path[2], path[1])
-
         # Step 9
         # Construct G+(e) and D(G+(e), M\e)
->>>>>>> 0d209ef2
         graph_plus = graph_without_nodes_of_edge(graph, edge)
         dgm_plus = create_directed_matching_graph(graph_plus, top_nodes(graph_plus),
                                                   matching_prime)
